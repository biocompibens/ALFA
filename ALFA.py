--- conflicted
+++ resolved
@@ -446,11 +446,7 @@
     #sample_labels = []
     # Progress bar to track the BedGraph file creation
     #pbar = progressbar.ProgressBar(widgets=["Generating the BedGraph files ", progressbar.Percentage(), progressbar.Bar(), progressbar.Timer()], max_value=len(bam_files)+1).start()
-<<<<<<< HEAD
-    pbar = progressbar.ProgressBar(widgets=["Generating the BedGraph files ", progressbar.Percentage(), progressbar.Bar(), progressbar.Timer()], max_value=len(sample_labels)+1).start()
-=======
-    pbar = progressbar.ProgressBar(widgets=["Generating the BedGraph files ", progressbar.Percentage(), progressbar.Bar(), progressbar.Timer()], maxval=len(samples)+1).start()
->>>>>>> 74a0768c
+    pbar = progressbar.ProgressBar(widgets=["Generating the BedGraph files ", progressbar.Percentage(), progressbar.Bar(), progressbar.Timer()], maxval=len(sample_labels)+1).start()
     n = 1
     pbar.update(n)
     #for n in range(0, len(bam_files), 2):
