--- conflicted
+++ resolved
@@ -363,7 +363,6 @@
                 else:
                     # Storing the intervals on the strand of the current feature
                     stranded_intervals = intervals_dict[strand]
-<<<<<<< HEAD
                     added_info = False # Variable to know if the features info were already added
                     # Browsing the existing boundaries
                     for boundary in sorted(stranded_intervals):
@@ -392,62 +391,12 @@
                             # While the browsed boundary is before the GTF line stop: store the existing features info (to manage after the GTF line stop) and update it with the GTF line features info
                             if boundary < stop:
                                 stored_feat = {strand: dict(stranded_intervals[boundary]), antisense: dict(intervals_dict[antisense][boundary])}
-=======
-                    start_added = False
-                    for pos in sorted(stranded_intervals.keys()):
-                        # print pos
-                        # print stranded_intervals[pos]
-                        # print
-                        # While the position is below the feature's interval, store the features
-                        if pos < start:
-                            cur_cat_dict = copy.deepcopy(stranded_intervals[pos])
-                            cur_antisense_dict = copy.deepcopy(intervals_dict[antisense][pos])
-
-                        # If the start position already exists: update it by addind the new feature
-                        elif pos == start:
-                            cur_cat_dict = copy.deepcopy(stranded_intervals[pos])
-                            cur_antisense_dict = copy.deepcopy(intervals_dict[antisense][pos])
-                            # print "cur",cur_cat_dict
-                            try:
-                                stranded_intervals[pos][biotype] = stranded_intervals[pos][biotype] + [cat]
-                            except KeyError:
-                                stranded_intervals[pos][biotype] = [cat]
-                            start_added = True
-                        # print "cur",cur_cat_dict
-
-                        elif pos > start:
-                            # Create a new entry for the start position if necessary
-                            if not start_added:
-                                # print "cur",cur_cat_dict
-                                stranded_intervals[start] = copy.deepcopy(cur_cat_dict)
-                                try:
-                                    stranded_intervals[start][biotype].append(cat)
-                                except KeyError:
-                                    stranded_intervals[start][biotype] = [cat]
-                                intervals_dict[antisense][start] = cur_antisense_dict
-                                start_added = True
-                            # print "cur",cur_cat_dict
-                            # While the position is below the stop, just add the new feature
-                            if pos < stop:
-                                cur_cat_dict = copy.deepcopy(stranded_intervals[pos])
-                                cur_antisense_dict = copy.deepcopy(intervals_dict[antisense][pos])
->>>>>>> 616a36d5
                                 try:
                                     stranded_intervals[boundary][biotype] = stranded_intervals[boundary][biotype] + [cat]
                                 except KeyError:
-<<<<<<< HEAD
                                     stranded_intervals[boundary][biotype] = [cat]
                             # The GTF line stop is already exists, nothing more to do, the GTF line features info are integrated
                             elif boundary == stop:
-=======
-                                    stranded_intervals[pos][biotype] = [cat]
-                            # Close the created interval : create an entry at the stop position and restore the features
-                            elif pos > stop:
-                                stranded_intervals[stop] = copy.deepcopy(cur_cat_dict)
-                                intervals_dict[antisense][stop] = cur_antisense_dict
-                                break
-                            else:
->>>>>>> 616a36d5
                                 break
                             # The browsed boundary is after the GTF line stop: create a new boundary for the GTF line stop (with the stored features info)
                             else: # boundary > stop
